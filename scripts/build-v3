--- conflicted
+++ resolved
@@ -281,20 +281,22 @@
 
     mkdir -p $WORK_DIR/rootfs
     (cd $WORK_DIR/rootfs && sudo tar xf $ROOTFS)
-    mkfs.jffs2 -l -n -e 16384 -s 512 --faketime -r $WORK_DIR/rootfs -o $WORK_DIR/rootfs.jffs2
-
-<<<<<<< HEAD
+
+    case $DEVICE in
+        v3)
+            ERASEBLOCK=16384
+            PAGESIZE=512;;
+        v3ext)
+            ERASEBLOCK=131072
+            PAGESIZE=2048;;
+        *)
+            echo "Unknown device: $DEVICE"
+            exit 1
+    esac
+
+    mkfs.jffs2 -l -n -e $ERASEBLOCK -s $PAGESIZE --faketime -r $WORK_DIR/rootfs -o $WORK_DIR/rootfs.jffs2
+
     mkv3update --write-oi=$WORK_DIR/V3update.bin /rootfs-$ARCH/boot/vmlinuz-2.6.25$KERNEL_FLAVOUR-armel +$WORK_DIR/rootfs.jffs2
-=======
-    sudo rm -rf tmp
-    mkdir tmp
-    (cd tmp && sudo tar xf ../nfsroot$flavour-armel.tar)
-    if [ $V3EXT -ne 1 ]; then
-	    mkfs.jffs2 -l -n -e 16384 -s 512 --faketime -r tmp -o rootfs.jffs2
-    else
-	    mkfs.jffs2 -l -n -e 131072 -s 2048 --faketime -r tmp -o rootfs.jffs2
-    fi
->>>>>>> b70d0318
 
     (cd $WORK_DIR; tar c V3update.bin) | bzip2 -9 > "$OUTPUT_DIR/$OUTPUT_NAME.tar.bz2"
 fi
